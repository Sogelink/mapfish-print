--- conflicted
+++ resolved
@@ -1,17 +1,4 @@
 {
-<<<<<<< HEAD
-    layout: 'A4 portrait',
-    title: 'A simple example',
-    srs: 'EPSG:4326',
-    dpi: 254,
-    units: 'degrees',
-    outputFormat: 'pdf',
-    layers: [{
-            type: 'WMS',
-            layers: ['basic'],
-            baseURL: 'http://labs.metacarta.com/wms/vmap0',
-            format: 'image/jpeg'
-=======
     "layout": "A4 portrait",
     "title": "A simple example",
     "srs": "EPSG:4326",
@@ -23,7 +10,6 @@
             "layers": ["basic"],
             "baseURL": "http://labs.metacarta.com/wms/vmap0",
             "format": "image/jpeg"
->>>>>>> 066668ed
         },
         {
             "type": "WMS",
