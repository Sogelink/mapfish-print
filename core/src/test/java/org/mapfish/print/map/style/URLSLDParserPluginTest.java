package org.mapfish.print.map.style;

import com.google.common.base.Optional;
import com.google.common.base.Predicate;
import com.google.common.io.Files;
import org.geotools.styling.Style;
import org.junit.Test;
import org.mapfish.print.AbstractMapfishSpringTest;
import org.mapfish.print.TestHttpClientFactory;
import org.mapfish.print.attribute.map.BBoxMapBounds;
import org.mapfish.print.attribute.map.MapfishMapContext;
import org.mapfish.print.config.Configuration;
import org.mapfish.print.servlet.fileloader.ConfigFileLoaderManager;
import org.springframework.beans.factory.annotation.Autowired;
import org.springframework.http.HttpMethod;
import org.springframework.mock.http.client.MockClientHttpRequest;
import org.springframework.test.annotation.DirtiesContext;

import java.awt.Dimension;
import java.net.URI;

import static org.junit.Assert.assertFalse;
import static org.junit.Assert.assertTrue;

/**
 * @author Jesse on 4/8/2014.
 */
public class URLSLDParserPluginTest extends AbstractMapfishSpringTest {

    @Autowired
    private SLDParserPlugin parserPlugin;
    @Autowired
    private TestHttpClientFactory clientHttpRequestFactory;
<<<<<<< HEAD
    @Autowired
    private ConfigFileLoaderManager fileLoaderManager;
    private MapfishMapContext mapContext = new MapfishMapContext(new BBoxMapBounds(null, 0,0,10,10), new Dimension(20,20), 0, 72);
=======
    private MapfishMapContext mapContext = new MapfishMapContext(new BBoxMapBounds(null, 0,0,10,10), new Dimension(20,20), 0, 72, null);
>>>>>>> eba93bcd

    @Test
    @DirtiesContext
    public void testParseStyle() throws Throwable {
        final String host = "URLSLDParserPluginTest.com";
        clientHttpRequestFactory.registerHandler(new Predicate<URI>() {
                                           @Override
                                           public boolean apply(URI input) {
                                               return (("" + input.getHost()).contains(host)) || input.getAuthority().contains(host);
                                           }
                                       }, new TestHttpClientFactory.Handler() {
                                           @Override
                                           public MockClientHttpRequest handleRequest(URI uri, HttpMethod httpMethod) throws Exception {
                                               try {
                                                   byte[] bytes = Files.toByteArray(getFile(uri.getPath()));
                                                   return ok(uri, bytes, httpMethod);
                                               } catch (AssertionError e) {
                                                   return error404(uri, httpMethod);
                                               }
                                           }
                                       }
        );

        Configuration configuration = new Configuration();
        configuration.setFileLoaderManager(this.fileLoaderManager);
        configuration.setConfigurationFile(getFile("/org/mapfish/print/processor/map/center_wmts_fixedscale/thinline.sld"));
        final Optional<Style> styleOptional = parserPlugin.parseStyle(configuration,
                clientHttpRequestFactory, "http://" + host + "/org/mapfish/print/processor/map/center_wmts_fixedscale/thinline.sld", mapContext);

        assertTrue(styleOptional.isPresent());

        final Optional<Style> styleOptional2 = parserPlugin.parseStyle(configuration,
                clientHttpRequestFactory, "file://thinline.sld", mapContext);

        assertTrue(styleOptional2.isPresent());

        final Optional<Style> styleOptional3 = parserPlugin.parseStyle(configuration,
                clientHttpRequestFactory, "file://config.yaml", mapContext);

        assertFalse(styleOptional3.isPresent());

    }
}<|MERGE_RESOLUTION|>--- conflicted
+++ resolved
@@ -31,13 +31,9 @@
     private SLDParserPlugin parserPlugin;
     @Autowired
     private TestHttpClientFactory clientHttpRequestFactory;
-<<<<<<< HEAD
     @Autowired
     private ConfigFileLoaderManager fileLoaderManager;
-    private MapfishMapContext mapContext = new MapfishMapContext(new BBoxMapBounds(null, 0,0,10,10), new Dimension(20,20), 0, 72);
-=======
     private MapfishMapContext mapContext = new MapfishMapContext(new BBoxMapBounds(null, 0,0,10,10), new Dimension(20,20), 0, 72, null);
->>>>>>> eba93bcd
 
     @Test
     @DirtiesContext
