--- conflicted
+++ resolved
@@ -211,22 +211,12 @@
                 // render layer as raster graphic
                 final BufferedImage bufferedImage = new BufferedImage((int) paintArea.getWidth(),
                         (int) paintArea.getHeight(), this.imageType.value);
-<<<<<<< HEAD
                 Graphics2D graphics2D = createClippedGraphics(transformer, areaOfInterest, bufferedImage.createGraphics());
                 try {
                     layer.render(graphics2D, clientHttpRequestFactory, transformer, isFirstLayer);
 
-                    path = new File(printDirectory, mapKey + "_layer_" + i + ".tiff");
-                    ImageIO.write(bufferedImage, "tiff", path);
-=======
-                final Graphics2D graphics2D = bufferedImage.createGraphics();
-
-                try {
-                    layer.render(graphics2D, clientHttpRequestFactory, transformer, isFirstLayer);
-                    
                     path = new File(printDirectory, mapKey + "_layer_" + i + ".png");
                     ImageIO.write(bufferedImage, "png", path);
->>>>>>> 514c4fc1
                 } finally {
                     graphics2D.dispose();
                 }
@@ -290,10 +280,10 @@
     /**
      * If requested, adjust the bounds to the nearest scale and the map size.
      *
-     * @param mapValues         Map parameters
-     * @param dpiOfRequestor    The DPI.
-     * @param paintArea         The size of the painting area.
-     * @param bounds            The map bounds.
+     * @param mapValues      Map parameters
+     * @param dpiOfRequestor The DPI.
+     * @param paintArea      The size of the painting area.
+     * @param bounds         The map bounds.
      */
     public static MapBounds adjustBoundsToScaleAndMapSize(
             final MapAttribute.MapAttributeValues mapValues, final double dpiOfRequestor,
@@ -301,9 +291,9 @@
         MapBounds newBounds = bounds;
         if (mapValues.isUseNearestScale()) {
             newBounds = newBounds.adjustBoundsToNearestScale(
-                        mapValues.getZoomLevels(),
-                        mapValues.getZoomSnapTolerance(),
-                        mapValues.getZoomLevelSnapStrategy(), paintArea, dpiOfRequestor);
+                    mapValues.getZoomLevels(),
+                    mapValues.getZoomSnapTolerance(),
+                    mapValues.getZoomLevelSnapStrategy(), paintArea, dpiOfRequestor);
         }
 
         newBounds = new BBoxMapBounds(newBounds.toReferencedEnvelope(paintArea, dpiOfRequestor));
@@ -320,10 +310,11 @@
             return featureLayer.shouldRenderAsSvg();
         }
         return false;
-     }
+    }
 
     /**
      * Create a SVG graphic with the give dimensions.
+     *
      * @param size The size of the SVG graphic.
      */
     public static SVGGraphics2D getSvgGraphics(final Dimension size)
@@ -343,8 +334,9 @@
 
     /**
      * Save a SVG graphic to the given path.
-     * @param graphics2d    The SVG graphic to save.
-     * @param path          The file.
+     *
+     * @param graphics2d The SVG graphic to save.
+     * @param path       The file.
      */
     public static void saveSvgFile(final SVGGraphics2D graphics2d, final File path) throws IOException {
         Closer closer = Closer.create();
